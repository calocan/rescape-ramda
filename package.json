{
<<<<<<< HEAD
  "name": "rescape-ramda",
  "version": "1.6.8",
  "description": "Ramda utilities for the Rescape platform",
=======
  "name": "@rescapes/ramda",
  "version": "1.6.166",
  "description": "Functions to augment Ramda and Folktale",
>>>>>>> 1f05cefd
  "homepage": "https://www.rescapes.net/",
  "author": "Andy Likuski",
  "license": "MIT",
  "main": "src/index.mjs",
  "module": "src/index.mjs",
  "type": "module",
  "files": [
    "lib",
    "src"
  ],
  "repository": {
    "type": "git",
    "url": "git@github.com:rescapes/ramda.git"
  },
  "scripts": {
    "clean": "rimraf lib dist es coverage",
    "lint": "eslint src",
    "test": "cross-env NODE_OPTIONS=--experimental-vm-modules jest",
    "test:watch": "yarn test -- --watch",
    "test:cov": "yarn test -- --coverage",
    "build": "rollup -c",
    "prepare": "yarn run clean && yarn run lint && yarn test && yarn run build",
    "docs:clean": "rimraf _book",
    "docs:prepare": "gitbook install",
    "docs:build": "yarn run docs:prepare && gitbook build -g reactjs/redux && cp logo/apple-touch-icon.png _book/gitbook/images/apple-touch-icon-precomposed-152.png && cp logo/favicon.ico _book/gitbook/images",
    "docs:watch": "yarn run docs:prepare && gitbook serve",
<<<<<<< HEAD
    "docs:publish": "yarn run docs:clean && yarn run docs:build && cp CNAME _book && cd _book && git init && git commit --allow-empty -m 'update book' && git checkout -b gh-pages && touch .nojekyll && git add . && git commit -am 'update book' && git push git@github.com:reactjs/redux gh-pages --force",
=======
    "docs:publish": "yarn run docs:clean && yarn run docs:build && cp CNAME _book && cd _book && git init && git commit --allow-empty -m 'update book' && git checkout -b gh-pages && touch .nojekyll && git add . && git commit -am 'update book' && git push git@github.com:calocan/@rescapes/ramda.git gh-pages --force",
>>>>>>> 1f05cefd
    "build-publish-patch": "yarn run build && yarn run publish-patch",
    "build-publish-minor": "yarn run build && yarn run publish-minor",
    "publish-patch": "yarn version --patch && yarn publish --non-interactive",
    "publish-minor": "yarn version --minor && yarn publish --non-interactive"
  },
  "dependencies": {
    "folktale": "^2.3.2",
    "fs-extra": "^9.0.1",
    "namedtuplemap": "^1.0.0",
    "ramda-fantasy": "^0.8.0",
    "ramda-maybe": "^0.18.0",
    "util": "^0.12.3"
  },
  "devDependencies": {
    "@jest/globals": "^26.6.2",
    "@types/jest": "^26.0.15",
    "cross-env": "^7.0.2",
    "eslint": "^7.13.0",
    "eslint-loader": "^4.0.2",
    "eslint-plugin-jest": "^24.1.3",
    "extract-text-webpack-plugin": "^3.0.2",
    "fsevents": "^2.2.1",
    "jest": "^26.6.3",
    "jsdom": "^16.4.0",
    "raf": "^3.4.1",
    "react-dev-utils": "^11.0.0",
    "rimraf": "^3.0.0",
    "rollup": "^2.33.1",
    "rollup-plugin-babel": "^4.4.0",
    "rollup-plugin-commonjs": "10.1.0",
    "rollup-plugin-json": "^4.0.0",
    "rollup-plugin-node-builtins": "^2.1.2",
    "rollup-plugin-node-globals": "1.4.0",
    "rollup-plugin-node-resolve": "^5.2.0",
    "rollup-plugin-replace": "^2.2.0",
    "rollup-plugin-terser": "^7.0.2",
    "rollup-watch": "4.3.1",
    "stack-trace": "^0.0.10",
    "whatwg-fetch": "^3.5.0"
  },
  "peerDependencies": {
    "ramda": "^0.27.0"
  },
  "jest": {
    "modulePaths": [
      "<rootDir>/src"
    ],
    "collectCoverageFrom": [
      "src/**/*.{js,mjs}"
    ],
    "setupFilesAfterEnv": [
      "<rootDir>/config/jestsetup.js"
    ],
    "testMatch": [
      "<rootDir>/src/**/__tests__/**/*.{js,mjs}",
      "<rootDir>/src/**/?(*.)(spec|test).{js,mjs}"
    ],
    "testEnvironment": "jest-environment-node",
    "testURL": "http://localhost",
    "transform": {},
    "transformIgnorePatterns": [
      "[/\\\\]node_modules[/\\\\].+\\.(js|mjs)$"
    ],
    "moduleNameMapper": {},
    "moduleFileExtensions": [
      "web.js",
      "js",
      "json",
      "node"
    ]
  }
}<|MERGE_RESOLUTION|>--- conflicted
+++ resolved
@@ -1,13 +1,7 @@
 {
-<<<<<<< HEAD
-  "name": "rescape-ramda",
-  "version": "1.6.8",
-  "description": "Ramda utilities for the Rescape platform",
-=======
   "name": "@rescapes/ramda",
   "version": "1.6.166",
   "description": "Functions to augment Ramda and Folktale",
->>>>>>> 1f05cefd
   "homepage": "https://www.rescapes.net/",
   "author": "Andy Likuski",
   "license": "MIT",
@@ -34,11 +28,7 @@
     "docs:prepare": "gitbook install",
     "docs:build": "yarn run docs:prepare && gitbook build -g reactjs/redux && cp logo/apple-touch-icon.png _book/gitbook/images/apple-touch-icon-precomposed-152.png && cp logo/favicon.ico _book/gitbook/images",
     "docs:watch": "yarn run docs:prepare && gitbook serve",
-<<<<<<< HEAD
-    "docs:publish": "yarn run docs:clean && yarn run docs:build && cp CNAME _book && cd _book && git init && git commit --allow-empty -m 'update book' && git checkout -b gh-pages && touch .nojekyll && git add . && git commit -am 'update book' && git push git@github.com:reactjs/redux gh-pages --force",
-=======
     "docs:publish": "yarn run docs:clean && yarn run docs:build && cp CNAME _book && cd _book && git init && git commit --allow-empty -m 'update book' && git checkout -b gh-pages && touch .nojekyll && git add . && git commit -am 'update book' && git push git@github.com:calocan/@rescapes/ramda.git gh-pages --force",
->>>>>>> 1f05cefd
     "build-publish-patch": "yarn run build && yarn run publish-patch",
     "build-publish-minor": "yarn run build && yarn run publish-minor",
     "publish-patch": "yarn version --patch && yarn publish --non-interactive",
